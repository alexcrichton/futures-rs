use futures_01::executor::{
    spawn as spawn01, Notify as Notify01, NotifyHandle as NotifyHandle01,
    Spawn as Spawn01, UnsafeNotify as UnsafeNotify01,
};
use futures_01::{
    Async as Async01, Future as Future01,
    Stream as Stream01,
};
#[cfg(feature = "sink")]
use futures_01::{AsyncSink as AsyncSink01, Sink as Sink01};
use futures_core::{task as task03, future::Future as Future03, stream::Stream as Stream03};
use std::pin::Pin;
use std::task::Context;
#[cfg(feature = "sink")]
use futures_sink::Sink as Sink03;

#[cfg(feature = "io-compat")]
#[allow(unreachable_pub)] // https://github.com/rust-lang/rust/issues/57411
pub use io::{AsyncRead01CompatExt, AsyncWrite01CompatExt};

/// Converts a futures 0.1 Future, Stream, AsyncRead, or AsyncWrite
/// object to a futures 0.3-compatible version,
#[derive(Debug)]
#[must_use = "futures do nothing unless you `.await` or poll them"]
pub struct Compat01As03<T> {
    pub(crate) inner: Spawn01<T>,
}

impl<T> Unpin for Compat01As03<T> {}

impl<T> Compat01As03<T> {
    /// Wraps a futures 0.1 Future, Stream, AsyncRead, or AsyncWrite
    /// object in a futures 0.3-compatible wrapper.
    pub fn new(object: T) -> Compat01As03<T> {
        Compat01As03 {
            inner: spawn01(object),
        }
    }

    fn in_notify<R>(&mut self, cx: &mut Context<'_>, f: impl FnOnce(&mut T) -> R) -> R {
        let notify = &WakerToHandle(cx.waker());
        self.inner.poll_fn_notify(notify, 0, f)
    }

    /// Get a reference to 0.1 Future, Stream, AsyncRead, or AsyncWrite object contained within.
    pub fn get_ref(&self) -> &T {
        self.inner.get_ref()
    }

    /// Get a mutable reference to 0.1 Future, Stream, AsyncRead or AsyncWrite object contained
    /// within.
    pub fn get_mut(&mut self) -> &mut T {
        self.inner.get_mut()
    }

    /// Consume this wrapper to return the underlying 0.1 Future, Stream, AsyncRead, or
    /// AsyncWrite object.
    pub fn into_inner(self) -> T {
        self.inner.into_inner()
    }
}

/// Extension trait for futures 0.1 [`Future`](futures_01::future::Future)
pub trait Future01CompatExt: Future01 {
    /// Converts a futures 0.1
    /// [`Future<Item = T, Error = E>`](futures_01::future::Future)
    /// into a futures 0.3
    /// [`Future<Output = Result<T, E>>`](futures_core::future::Future).
    ///
    /// ```
    /// # futures::executor::block_on(async {
    /// # // TODO: These should be all using `futures::compat`, but that runs up against Cargo
    /// # // feature issues
    /// use futures_util::compat::Future01CompatExt;
    ///
    /// let future = futures_01::future::ok::<u32, ()>(1);
    /// assert_eq!(future.compat().await, Ok(1));
    /// # });
    /// ```
    fn compat(self) -> Compat01As03<Self>
    where
        Self: Sized,
    {
        Compat01As03::new(self)
    }
}
impl<Fut: Future01> Future01CompatExt for Fut {}

/// Extension trait for futures 0.1 [`Stream`](futures_01::stream::Stream)
pub trait Stream01CompatExt: Stream01 {
    /// Converts a futures 0.1
    /// [`Stream<Item = T, Error = E>`](futures_01::stream::Stream)
    /// into a futures 0.3
    /// [`Stream<Item = Result<T, E>>`](futures_core::stream::Stream).
    ///
    /// ```
    /// # futures::executor::block_on(async {
    /// use futures::stream::StreamExt;
    /// use futures_util::compat::Stream01CompatExt;
    ///
    /// let stream = futures_01::stream::once::<u32, ()>(Ok(1));
    /// let mut stream = stream.compat();
    /// assert_eq!(stream.next().await, Some(Ok(1)));
    /// assert_eq!(stream.next().await, None);
    /// # });
    /// ```
    fn compat(self) -> Compat01As03<Self>
    where
        Self: Sized,
    {
        Compat01As03::new(self)
    }
}
impl<St: Stream01> Stream01CompatExt for St {}

/// Extension trait for futures 0.1 [`Sink`](futures_01::sink::Sink)
#[cfg(feature = "sink")]
pub trait Sink01CompatExt: Sink01 {
    /// Converts a futures 0.1
    /// [`Sink<SinkItem = T, SinkError = E>`](futures_01::sink::Sink)
    /// into a futures 0.3
    /// [`Sink<T, Error = E>`](futures_sink::Sink).
    ///
    /// ```
    /// # futures::executor::block_on(async {
    /// use futures::{sink::SinkExt, stream::StreamExt};
    /// use futures_util::compat::{Stream01CompatExt, Sink01CompatExt};
    ///
    /// let (tx, rx) = futures_01::unsync::mpsc::channel(1);
    /// let (mut tx, mut rx) = (tx.sink_compat(), rx.compat());
    ///
    /// tx.send(1).await.unwrap();
    /// drop(tx);
    /// assert_eq!(rx.next().await, Some(Ok(1)));
    /// assert_eq!(rx.next().await, None);
    /// # });
    /// ```
    fn sink_compat(self) -> Compat01As03Sink<Self, Self::SinkItem>
    where
        Self: Sized,
    {
        Compat01As03Sink::new(self)
    }
}
#[cfg(feature = "sink")]
impl<Si: Sink01> Sink01CompatExt for Si {}

fn poll_01_to_03<T, E>(x: Result<Async01<T>, E>) -> task03::Poll<Result<T, E>> {
    match x? {
        Async01::Ready(t) => task03::Poll::Ready(Ok(t)),
        Async01::NotReady => task03::Poll::Pending,
    }
}

impl<Fut: Future01> Future03 for Compat01As03<Fut> {
    type Output = Result<Fut::Item, Fut::Error>;

    fn poll(
        mut self: Pin<&mut Self>,
        cx: &mut Context<'_>,
    ) -> task03::Poll<Self::Output> {
        poll_01_to_03(self.in_notify(cx, Future01::poll))
    }
}

impl<St: Stream01> Stream03 for Compat01As03<St> {
    type Item = Result<St::Item, St::Error>;

    fn poll_next(
        mut self: Pin<&mut Self>,
        cx: &mut Context<'_>,
    ) -> task03::Poll<Option<Self::Item>> {
        match self.in_notify(cx, Stream01::poll)? {
            Async01::Ready(Some(t)) => task03::Poll::Ready(Some(Ok(t))),
            Async01::Ready(None) => task03::Poll::Ready(None),
            Async01::NotReady => task03::Poll::Pending,
        }
    }
}

/// Converts a futures 0.1 Sink object to a futures 0.3-compatible version
#[cfg(feature = "sink")]
#[derive(Debug)]
#[must_use = "sinks do nothing unless polled"]
pub struct Compat01As03Sink<S, SinkItem> {
    pub(crate) inner: Spawn01<S>,
    pub(crate) buffer: Option<SinkItem>,
    pub(crate) close_started: bool,
}

#[cfg(feature = "sink")]
impl<S, SinkItem> Unpin for Compat01As03Sink<S, SinkItem> {}

#[cfg(feature = "sink")]
impl<S, SinkItem> Compat01As03Sink<S, SinkItem> {
    /// Wraps a futures 0.1 Sink object in a futures 0.3-compatible wrapper.
    pub fn new(inner: S) -> Compat01As03Sink<S, SinkItem> {
        Compat01As03Sink {
            inner: spawn01(inner),
            buffer: None,
            close_started: false
        }
    }

    fn in_notify<R>(
        &mut self,
        cx: &mut Context<'_>,
        f: impl FnOnce(&mut S) -> R,
    ) -> R {
        let notify = &WakerToHandle(cx.waker());
        self.inner.poll_fn_notify(notify, 0, f)
    }

    /// Get a reference to 0.1 Sink object contained within.
    pub fn get_ref(&self) -> &S {
        self.inner.get_ref()
    }

    /// Get a mutable reference to 0.1 Sink contained within.
    pub fn get_mut(&mut self) -> &mut S {
        self.inner.get_mut()
    }

    /// Consume this wrapper to return the underlying 0.1 Sink.
    pub fn into_inner(self) -> S {
        self.inner.into_inner()
    }
}

#[cfg(feature = "sink")]
impl<S, SinkItem> Stream03 for Compat01As03Sink<S, SinkItem>
where
    S: Stream01,
{
    type Item = Result<S::Item, S::Error>;

    fn poll_next(
        mut self: Pin<&mut Self>,
        cx: &mut Context<'_>,
    ) -> task03::Poll<Option<Self::Item>> {
        match self.in_notify(cx, Stream01::poll)? {
            Async01::Ready(Some(t)) => task03::Poll::Ready(Some(Ok(t))),
            Async01::Ready(None) => task03::Poll::Ready(None),
            Async01::NotReady => task03::Poll::Pending,
        }
    }
}

#[cfg(feature = "sink")]
impl<S, SinkItem> Sink03<SinkItem> for Compat01As03Sink<S, SinkItem>
where
    S: Sink01<SinkItem = SinkItem>,
{
    type Error = S::SinkError;

    fn start_send(
        mut self: Pin<&mut Self>,
        item: SinkItem,
    ) -> Result<(), Self::Error> {
        debug_assert!(self.buffer.is_none());
        self.buffer = Some(item);
        Ok(())
    }

    fn poll_ready(
        mut self: Pin<&mut Self>,
        cx: &mut Context<'_>,
    ) -> task03::Poll<Result<(), Self::Error>> {
        match self.buffer.take() {
            Some(item) => match self.in_notify(cx, |f| f.start_send(item))? {
                AsyncSink01::Ready => task03::Poll::Ready(Ok(())),
                AsyncSink01::NotReady(i) => {
                    self.buffer = Some(i);
                    task03::Poll::Pending
                }
            },
            None => task03::Poll::Ready(Ok(())),
        }
    }

    fn poll_flush(
        mut self: Pin<&mut Self>,
        cx: &mut Context<'_>,
    ) -> task03::Poll<Result<(), Self::Error>> {
        let item = self.buffer.take();
        match self.in_notify(cx, |f| match item {
            Some(i) => match f.start_send(i)? {
                AsyncSink01::Ready => f.poll_complete().map(|i| (i, None)),
                AsyncSink01::NotReady(t) => {
                    Ok((Async01::NotReady, Some(t)))
                }
            },
            None => f.poll_complete().map(|i| (i, None)),
        })? {
            (Async01::Ready(_), _) => task03::Poll::Ready(Ok(())),
            (Async01::NotReady, item) => {
                self.buffer = item;
                task03::Poll::Pending
            }
        }
    }

    fn poll_close(
        mut self: Pin<&mut Self>,
        cx: &mut Context<'_>,
    ) -> task03::Poll<Result<(), Self::Error>> {
        let item = self.buffer.take();
        let close_started = self.close_started;

        let result = self.in_notify(cx, |f| {
            if !close_started {
                if let Some(item) = item {
                    if let AsyncSink01::NotReady(item) = f.start_send(item)? {
                        return Ok((Async01::NotReady, Some(item), false));
                    }
                }

                if let Async01::NotReady = f.poll_complete()? {
                    return Ok((Async01::NotReady, None, false));
                }
            }

            Ok((<S as Sink01>::close(f)?, None, true))
        });

        match result? {
            (Async01::Ready(_), _, _) => task03::Poll::Ready(Ok(())),
            (Async01::NotReady, item, close_started) => {
                self.buffer = item;
                self.close_started = close_started;
                task03::Poll::Pending
            }
        }
    }
}

struct NotifyWaker(task03::Waker);

#[allow(missing_debug_implementations)] // false positive: this is private type
#[derive(Clone)]
struct WakerToHandle<'a>(&'a task03::Waker);

impl From<WakerToHandle<'_>> for NotifyHandle01 {
    fn from(handle: WakerToHandle<'_>) -> NotifyHandle01 {
        let ptr = Box::new(NotifyWaker(handle.0.clone()));

        unsafe { NotifyHandle01::new(Box::into_raw(ptr)) }
    }
}

impl Notify01 for NotifyWaker {
    fn notify(&self, _: usize) {
        self.0.wake_by_ref();
    }
}

unsafe impl UnsafeNotify01 for NotifyWaker {
    unsafe fn clone_raw(&self) -> NotifyHandle01 {
        WakerToHandle(&self.0).into()
    }

    unsafe fn drop_raw(&self) {
        let ptr: *const dyn UnsafeNotify01 = self;
        drop(Box::from_raw(ptr as *mut dyn UnsafeNotify01));
    }
}

#[cfg(feature = "io-compat")]
mod io {
    use super::*;
    #[cfg(feature = "read-initializer")]
    use futures_io::Initializer;
    use futures_io::{AsyncRead as AsyncRead03, AsyncWrite as AsyncWrite03};
    use std::io::Error;
    use tokio_io::{AsyncRead as AsyncRead01, AsyncWrite as AsyncWrite01};

    /// Extension trait for tokio-io [`AsyncRead`](tokio_io::AsyncRead)
    pub trait AsyncRead01CompatExt: AsyncRead01 {
        /// Converts a tokio-io [`AsyncRead`](tokio_io::AsyncRead) into a futures-io 0.3
        /// [`AsyncRead`](futures_io::AsyncRead).
        ///
        /// ```
<<<<<<< HEAD
        /// # #![allow(incomplete_features)]
=======
>>>>>>> 8a95e9a8
        /// # futures::executor::block_on(async {
        /// use futures::io::AsyncReadExt;
        /// use futures_util::compat::AsyncRead01CompatExt;
        /// 
        /// fn create_async_read_cursor<'a>(input: &'a [u8]) -> impl futures::io::AsyncRead + Unpin + 'a {
        ///     std::io::Cursor::new(input).compat()
        /// }
        ///
        /// let input = b"Hello World!";
<<<<<<< HEAD
        /// let mut reader = create_async_read_cursor(input);
=======
        /// let reader /* : impl tokio_io::AsyncRead */ = std::io::Cursor::new(input);
        /// let mut reader /* : impl futures::io::AsyncRead + Unpin */ = reader.compat();
>>>>>>> 8a95e9a8
        ///
        /// let mut output = Vec::with_capacity(12);
        /// reader.read_to_end(&mut output).await.unwrap();
        /// assert_eq!(output, input);
        /// # });
        /// ```
        fn compat(self) -> Compat01As03<Self>
        where
            Self: Sized,
        {
            Compat01As03::new(self)
        }
    }
    impl<R: AsyncRead01> AsyncRead01CompatExt for R {}

    /// Extension trait for tokio-io [`AsyncWrite`](tokio_io::AsyncWrite)
    pub trait AsyncWrite01CompatExt: AsyncWrite01 {
        /// Converts a tokio-io [`AsyncWrite`](tokio_io::AsyncWrite) into a futures-io 0.3
        /// [`AsyncWrite`](futures_io::AsyncWrite).
        ///
        /// ```
        /// # futures::executor::block_on(async {
        /// use futures::io::AsyncWriteExt;
        /// use futures_util::compat::AsyncWrite01CompatExt;
        ///
        /// let input = b"Hello World!";
        /// let mut cursor = std::io::Cursor::new(Vec::with_capacity(12));
        ///
        /// let mut writer = (&mut cursor).compat();
        /// writer.write_all(input).await.unwrap();
        ///
        /// assert_eq!(cursor.into_inner(), input);
        /// # });
        /// ```
        fn compat(self) -> Compat01As03<Self>
        where
            Self: Sized,
        {
            Compat01As03::new(self)
        }
    }
    impl<W: AsyncWrite01> AsyncWrite01CompatExt for W {}

    impl<R: AsyncRead01> AsyncRead03 for Compat01As03<R> {
        #[cfg(feature = "read-initializer")]
        unsafe fn initializer(&self) -> Initializer {
            // check if `prepare_uninitialized_buffer` needs zeroing
            if self.inner.get_ref().prepare_uninitialized_buffer(&mut [1]) {
                Initializer::zeroing()
            } else {
                Initializer::nop()
            }
        }

        fn poll_read(mut self: Pin<&mut Self>, cx: &mut Context<'_>, buf: &mut [u8])
            -> task03::Poll<Result<usize, Error>>
        {
            poll_01_to_03(self.in_notify(cx, |x| x.poll_read(buf)))
        }
    }

    impl<W: AsyncWrite01> AsyncWrite03 for Compat01As03<W> {
        fn poll_write(mut self: Pin<&mut Self>, cx: &mut Context<'_>, buf: &[u8])
            -> task03::Poll<Result<usize, Error>>
        {
            poll_01_to_03(self.in_notify(cx, |x| x.poll_write(buf)))
        }

        fn poll_flush(mut self: Pin<&mut Self>, cx: &mut Context<'_>)
            -> task03::Poll<Result<(), Error>>
        {
            poll_01_to_03(self.in_notify(cx, AsyncWrite01::poll_flush))
        }

        fn poll_close(mut self: Pin<&mut Self>, cx: &mut Context<'_>)
            -> task03::Poll<Result<(), Error>>
        {
            poll_01_to_03(self.in_notify(cx, AsyncWrite01::shutdown))
        }
    }
}<|MERGE_RESOLUTION|>--- conflicted
+++ resolved
@@ -380,10 +380,6 @@
         /// [`AsyncRead`](futures_io::AsyncRead).
         ///
         /// ```
-<<<<<<< HEAD
-        /// # #![allow(incomplete_features)]
-=======
->>>>>>> 8a95e9a8
         /// # futures::executor::block_on(async {
         /// use futures::io::AsyncReadExt;
         /// use futures_util::compat::AsyncRead01CompatExt;
@@ -393,12 +389,8 @@
         /// }
         ///
         /// let input = b"Hello World!";
-<<<<<<< HEAD
-        /// let mut reader = create_async_read_cursor(input);
-=======
         /// let reader /* : impl tokio_io::AsyncRead */ = std::io::Cursor::new(input);
         /// let mut reader /* : impl futures::io::AsyncRead + Unpin */ = reader.compat();
->>>>>>> 8a95e9a8
         ///
         /// let mut output = Vec::with_capacity(12);
         /// reader.read_to_end(&mut output).await.unwrap();
